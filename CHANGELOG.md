# better-react-state
<<<<<<< HEAD
=======

## 0.3.0

### Minor Changes

- 210715c: Setup automated NPM release pipeline with Changesets
  - Add Changesets for automated version management
  - Configure GitHub Actions for release automation
  - Create dev branch workflow with Version Packages PR
  - Add changeset validation for PRs
  - Update CI/CD to use pnpm
  - Add comprehensive contribution guidelines

- b1dc168: Add Changesets and release pipeline

### Patch Changes

- aa5e319: Update dependencies
- 293a903: Delete Klaur md file
- 0597fdc: Fix release-pr workflow by adding a step
- 7c020f4: Update to new repo name "better-react-state"
>>>>>>> 50e708c0

## 0.2.0

### Minor Changes

- 210715c: Setup automated NPM release pipeline with Changesets
  - Add Changesets for automated version management
  - Configure GitHub Actions for release automation
  - Create dev branch workflow with Version Packages PR
  - Add changeset validation for PRs
  - Update CI/CD to use pnpm
  - Add comprehensive contribution guidelines

- b1dc168: Add Changesets and release pipeline

### Patch Changes

- aa5e319: Update dependencies
- 293a903: Delete Klaur md file<|MERGE_RESOLUTION|>--- conflicted
+++ resolved
@@ -1,6 +1,4 @@
 # better-react-state
-<<<<<<< HEAD
-=======
 
 ## 0.3.0
 
@@ -22,7 +20,6 @@
 - 293a903: Delete Klaur md file
 - 0597fdc: Fix release-pr workflow by adding a step
 - 7c020f4: Update to new repo name "better-react-state"
->>>>>>> 50e708c0
 
 ## 0.2.0
 
