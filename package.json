--- conflicted
+++ resolved
@@ -65,18 +65,11 @@
     "@changesets/cli": "^2.29.6",
     "@eslint/js": "^9.34.0",
     "@types/babel__traverse": "^7.20.0",
-<<<<<<< HEAD
     "@types/node": "^24.3.0",
     "@typescript-eslint/eslint-plugin": "^8.41.0",
     "@typescript-eslint/parser": "^8.41.0",
+    "@vitest/coverage-v8": "^1.6.1",
     "eslint": "^9.34.0",
-=======
-    "@types/node": "^20.11.0",
-    "@typescript-eslint/eslint-plugin": "^7.0.0",
-    "@typescript-eslint/parser": "^7.0.0",
-    "@vitest/coverage-v8": "^1.6.1",
-    "eslint": "^8.56.0",
->>>>>>> 7785d507
     "prettier": "^3.2.0",
     "tsx": "^4.7.0",
     "typescript": "^5.3.0",
