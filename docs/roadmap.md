--- conflicted
+++ resolved
@@ -20,16 +20,9 @@
 
 ### Phase 2: Architecture & Performance
 
-<<<<<<< HEAD
 | Rule                       | Description                             | Issue                                                            |
 | -------------------------- | --------------------------------------- | ---------------------------------------------------------------- |
 | **Server vs Client State** | API data in useState vs React Query/SWR | [#40](https://github.com/kevinmaes/better-react-state/issues/40) |
-=======
-| Rule                       | Description                             | Priority | Issue                                                            |
-| -------------------------- | --------------------------------------- | -------- | ---------------------------------------------------------------- |
-| **Server vs Client State** | API data in useState vs React Query/SWR | High     | [#40](https://github.com/kevinmaes/better-react-state/issues/40) |
-| **State vs Refs**          | State that doesn't affect render        | High     | [#41](https://github.com/kevinmaes/better-react-state/issues/41) |
->>>>>>> 78cdca47
 
 ### Phase 3: Developer Experience
 
